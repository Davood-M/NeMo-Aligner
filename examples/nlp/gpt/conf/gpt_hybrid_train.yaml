--- conflicted
+++ resolved
@@ -1,24 +1,3 @@
-<<<<<<< HEAD
-=======
-inference:
-  top_k: 50  # The number of highest probability vocabulary tokens to keep for top-k-filtering.
-  end_strings: ["<extra_id_1>"]  # generation will stop when one of these tokens is generated
-  micro_batch_size: 4 
-  port: 2323
-
-mcts:
-  C: 2 # weight for the UCB piror term
-  num_searches: 800  # number of MCTS searches
-  num_self_play_iterations: 2 # number of self play iterations
-  self_play_batch_size: 2 # batch size for each dp worker to handle
-  temperature: 0.2  # use low temperature for more greedy search
-  dirichlet_epsilon: 0.0  # weight for dirichelt noise added to the root state, turn off the dirichlet noise by setting this to 0
-  dirichlet_alpha: 0.3 # parameter for dirichlet noise, the piror probability of the action happens 
-  max_depth: 250  # maxium depth of the search tree
-  save_timer: 13800 # save the intermediate search results at 3 hours and 50 minutes
-  cache_dir: null  # cache dir for the search results
-
->>>>>>> 9c4077f9
 trainer:
   devices: 1
   num_nodes: 1
@@ -65,6 +44,9 @@
     dirichlet_epsilon: 0.0  # weight for dirichelt noise added to the root state, turn off the dirichlet noise by setting this to 0
     dirichlet_alpha: 0.3 # parameter for dirichlet noise, the piror probability of the action happens 
     max_depth: 250  # maxium depth of the search tree
+
+    save_timer: 13800 # save the intermediate search results at 3 hours and 50 minutes
+    cache_dir: null  # cache dir for the search results
 
     top_k: 50
     end_strings: ["<extra_id_1>"]  # generation will stop when one of these tokens is generated
