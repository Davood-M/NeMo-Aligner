trainer:
  num_nodes: 1
  devices: 8
  accelerator: gpu
  logger: False # logger provided by exp_manager
  precision: bf16 # 16, 32, or bf16

inference:
  port: 5555 # the port number for the inference server
  model_name: "reward_model"

  # a PyTriton parameter to specify
  # the max time a request will be delayed in the scheduling queue
  # to wait for additional requests for batching
  # for more info see: https://github.com/triton-inference-server/pytriton/blob/9e789db73880ecc667845455bbd2c19601e6279b/pytriton/model_config/common.py#L76
  max_queue_delay_microseconds: 2000

  # this parameter tells PyTriton what our preferred batch sizes are
  # for request batching. This parameter is distinct from
  # the model.forward_micro_batch_size to optimize for cases where Pipeline Parallelism
  # is enabled. Because in that case we will want PyTriton to give us
  # a very large batch, but then in the model we will cut it into smaller
<<<<<<< HEAD
  # batches(determined by model.forward_micro_batch_size) to fill the pipe better.
=======
  # batches (determined by model.forward_micro_batch_size) to fill the pipe better.
>>>>>>> f48dc29e
  # NOTE: this parameter can be a list as well, in that case we will give a list of preferred batch
  # sizes to PyTriton
  inference_micro_batch_size: ${model.forward_micro_batch_size}

  # strips the padded sequence length from requests that come in
  # when requests are sent with token, sequence length format
  # we will look at the sequence length and see if we can strip
  # the request to a lower sequence length that is a multiple of
  # the specified below
  strip_sequence_length_to_multiple: null

rm_model_file: null

model:
  forward_micro_batch_size: 4
  sequence_parallel: False
  activations_checkpoint_granularity: null
  activations_checkpoint_method: null
  precision: ${trainer.precision}

  reward_standardization:
    enable: False
    mean: null
    std: null 
  
  regression:
    merge_attributes: False # whether to merge attribute values into a scalar
    attribute_weights: null # apply these weights to each attributes when merging them into a scalar<|MERGE_RESOLUTION|>--- conflicted
+++ resolved
@@ -20,11 +20,7 @@
   # the model.forward_micro_batch_size to optimize for cases where Pipeline Parallelism
   # is enabled. Because in that case we will want PyTriton to give us
   # a very large batch, but then in the model we will cut it into smaller
-<<<<<<< HEAD
-  # batches(determined by model.forward_micro_batch_size) to fill the pipe better.
-=======
   # batches (determined by model.forward_micro_batch_size) to fill the pipe better.
->>>>>>> f48dc29e
   # NOTE: this parameter can be a list as well, in that case we will give a list of preferred batch
   # sizes to PyTriton
   inference_micro_batch_size: ${model.forward_micro_batch_size}
