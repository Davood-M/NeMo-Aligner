--- conflicted
+++ resolved
@@ -24,34 +24,6 @@
 from pytriton.triton import Triton, TritonConfig
 
 from nemo.collections.nlp.modules.common.transformer.text_generation import LengthParam, SamplingParam
-<<<<<<< HEAD
-from nemo.collections.nlp.parts.nlp_overrides import CustomProgressBar, NLPDDPStrategy, NLPSaveRestoreConnector
-from nemo.core.config import hydra_runner
-from nemo.utils import logging
-from nemo.utils.exp_manager import exp_manager
-from nemo_aligner.algorithms.supervised import SupervisedTrainer
-from nemo_aligner.data.nlp.builders import (
-    build_dataloader,
-    build_train_valid_test_regression_rm_datasets,
-    build_train_valid_test_rm_datasets,
-)
-from nemo_aligner.models.nlp.gpt.megatron_gpt_hybrid_model import MegatronGPTHybridModel
-from nemo_aligner.models.nlp.gpt.reward_model_classes import REWARD_MODEL_CLASS_DICT, RewardModelType
-from nemo_aligner.servers.constants import ServerSignal
-from nemo_aligner.utils.deep_search.search_callables import SearchCallable
-from nemo_aligner.utils.deep_search.text_gen_utils import dp_search, search
-from nemo_aligner.utils.deep_search.text_generation_strategy import HybridGPTSearchTextGenerationStrategy
-from nemo_aligner.utils.distributed import Timer
-from nemo_aligner.utils.train_script_utils import (
-    CustomLoggerWrapper,
-    add_custom_checkpoint_callback,
-    extract_optimizer_scheduler_from_ptl_model,
-    init_distributed,
-    init_using_ptl,
-    resolve_and_create_trainer,
-    retrieve_custom_trainer_state_dict,
-)
-=======
 from nemo.collections.nlp.parts.nlp_overrides import CustomProgressBar, NLPDDPStrategy
 from nemo.core.config import hydra_runner
 from nemo.utils import logging
@@ -61,7 +33,6 @@
 from nemo_aligner.utils.deep_search.text_gen_utils import search
 from nemo_aligner.utils.deep_search.text_generation_strategy import HybridGPTSearchTextGenerationStrategy
 from nemo_aligner.utils.train_script_utils import init_distributed
->>>>>>> 334f330e
 from nemo_aligner.utils.utils import load_and_override_model_config, load_from_nemo
 
 try:
@@ -159,11 +130,7 @@
         end_strings = sampling_params["end_strings"]
 
         def infer_fn(inputs=None, action=None, context_ids=None, session_info=None):
-<<<<<<< HEAD
-            return dp_search(
-=======
             return search(
->>>>>>> 334f330e
                 model,
                 inputs,
                 action,
