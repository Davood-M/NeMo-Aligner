# Copyright (c) 2023, NVIDIA CORPORATION.  All rights reserved.
#
# Licensed under the Apache License, Version 2.0 (the "License");
# you may not use this file except in compliance with the License.
# You may obtain a copy of the License at
#
#     http://www.apache.org/licenses/LICENSE-2.0
#
# Unless required by applicable law or agreed to in writing, software
# distributed under the License is distributed on an "AS IS" BASIS,
# WITHOUT WARRANTIES OR CONDITIONS OF ANY KIND, either express or implied.
# See the License for the specific language governing permissions and
# limitations under the License.

from omegaconf.omegaconf import OmegaConf

from nemo.core.config import hydra_runner
from nemo.utils import logging
from nemo.utils.exp_manager import exp_manager
from nemo_aligner.algorithms.critic_server_trainer import CriticServerTrainer
from nemo_aligner.models.nlp.gpt.megatron_gpt_critic import MegatronGPTCriticModel
from nemo_aligner.utils import parallel_state
from nemo_aligner.utils.text_generation_utils import tokenize_batch
from nemo_aligner.utils.train_script_utils import (
    CustomLoggerWrapper,
    add_custom_checkpoint_callback,
    extract_optimizer_scheduler_from_ptl_model,
    init_distributed,
    init_using_ptl,
    resolve_and_create_trainer,
    retrieve_custom_trainer_state_dict,
)
from nemo_aligner.utils.utils import (
    copy_model_states_to_cpu,
    load_and_override_model_config,
    load_from_nemo,
    set_autocast_gpu_dtype,
)

"""This is the script to start the critic inference and training server
"""


@hydra_runner(config_path="conf", config_name="gpt_ppo_critic")
def main(cfg) -> None:
    cfg.model = load_and_override_model_config(cfg.pretrained_checkpoint.restore_from_path, cfg.model)

    logging.info("\n\n************** Experiment configuration ***********")
    logging.info(f"\n{OmegaConf.to_yaml(cfg)}")

    trainer = resolve_and_create_trainer(cfg, "ppo")
    exp_manager(trainer, cfg.exp_manager)
    logger = CustomLoggerWrapper(trainer.loggers)

    # needed for autocasting BF16
    set_autocast_gpu_dtype(cfg.trainer.precision)

    # load the pretrained RM
    ptl_model = load_from_nemo(
        MegatronGPTCriticModel,
        cfg.model,
        trainer,
        strict=True,
        restore_path=cfg.pretrained_checkpoint.restore_from_path,
    )

    if cfg.trainer.ppo.combine_rm_and_critic_server:
        # to run the critic and RM together
        # we move to CPU and swap them
        # so we need to retrieve the state here before PTL load
        rm_state_dict_cpu = copy_model_states_to_cpu(
            ptl_model, cpu_dict=None, megatron_amp_O2=cfg.model.get("megatron_amp_O2", False), sync=True,
        )
        ptl_model.rm_state_dict_cpu = rm_state_dict_cpu

    # pull values from checkpoint
    trainer_restore_path = trainer.ckpt_path

    custom_trainer_state_dict = None
    if trainer_restore_path is not None:
        custom_trainer_state_dict = retrieve_custom_trainer_state_dict(trainer)

    init_distributed(trainer, ptl_model, cfg.model.get("transformer_engine", False))

    init_using_ptl(trainer, ptl_model, None, None)
    optimizer, scheduler = extract_optimizer_scheduler_from_ptl_model(ptl_model)
    ckpt_callback = add_custom_checkpoint_callback(trainer, ptl_model)

    logger.log_hyperparams(OmegaConf.to_container(cfg))

    def tokenize_func(sentences, pad_sequence_length_to_multiple=None):
        return tokenize_batch(
            sentences=sentences,
            tokenizer=ptl_model.tokenizer,
            max_len=ptl_model.cfg.encoder_seq_length,
            add_BOS=False,
            add_EOS=False,
            pad_sequence_length_to_multiple=pad_sequence_length_to_multiple,
        )

    critic_trainer = CriticServerTrainer(
        cfg=cfg.trainer.ppo,
        model=ptl_model,
        optimizer=optimizer,
        scheduler=scheduler,
        logger=logger,
        ckpt_callback=ckpt_callback,
<<<<<<< HEAD
=======
        tokenize_func=tokenize_func,
        gbs=ptl_model.cfg.global_batch_size,
>>>>>>> a9f722af
    )

    if custom_trainer_state_dict is not None:
        critic_trainer.load_state_dict(custom_trainer_state_dict)

    critic_trainer.run_server()


if __name__ == "__main__":
    main()<|MERGE_RESOLUTION|>--- conflicted
+++ resolved
@@ -105,11 +105,8 @@
         scheduler=scheduler,
         logger=logger,
         ckpt_callback=ckpt_callback,
-<<<<<<< HEAD
-=======
         tokenize_func=tokenize_func,
         gbs=ptl_model.cfg.global_batch_size,
->>>>>>> a9f722af
     )
 
     if custom_trainer_state_dict is not None:
