--- conflicted
+++ resolved
@@ -13,6 +13,7 @@
    dpo.rst
    spin.rst
    draftp.rst
+   CAI.rst
 
 :ref:`Prerequisite Obtaining a Pre-Trained Model <prerequisite>`
    This section provides instructions on how to download pre-trained LLMs in .nemo format. The following section will use These base LLMs for further fine-tuning and alignment. 
@@ -33,23 +34,6 @@
    DPO is a simpler alignment method compared to RLHF. DPO introduces a novel parameterization of the reward model in RLHF. This parameterization allows us to extract the corresponding optimal 
 
 :ref:`Fine-tuning Stable Diffusion with DRaFT+ <model-aligner-draftp>`
-<<<<<<< HEAD
    DRaFT+ is an algorithm for fine-tuning text-to-image generative diffusion models by directly backpropagating through a reward model which alleviates the mode collapse issues from DRaFT algorithm and improves diversity through regularization. 
-
 :ref:`Constitutional AI: Harmlessness from AI Feedback <model-aligner-cai>`
-   CAI is an alignment method by Anthropic allowing incorporation of AI feedback for LLM model alignment. The feedback is based on a small set of principles (Constitution) guiding the model towards the desired behavior - being helpful, honest and harmless.
-
-.. toctree::
-   :maxdepth: 4
-   :titlesonly:
-
-   SFT.rst
-   RLHF.rst
-   SteerLM.rst
-   DPO.rst
-   SPIN.rst
-   DRaFTP.rst
-   CAI.rst
-=======
-   DRaFT+ is an algorithm for fine-tuning text-to-image generative diffusion models by directly backpropagating through a reward model which alleviates the mode collapse issues from DRaFT algorithm and improves diversity through regularization. 
->>>>>>> 2ac43652
+   CAI is an alignment method by Anthropic allowing incorporation of AI feedback for LLM model alignment. The feedback is based on a small set of principles (Constitution) guiding the model towards the desired behavior - being helpful, honest and harmless.