# Changelog
All notable changes to this project will be documented in this file.

The format is based on [Keep a Changelog](https://keepachangelog.com/en/1.0.0/) and this project adheres to [Semantic Versioning](https://semver.org/spec/v2.0.0.html).

## [Next Version]

### New features and optimizations
- Added public-facing official Dockerfile for NeMo-Aligner.
- PPO: memory optimization to help avoid OOM in the actor when sending training data to the critic.
- PPO: it is now possible to use a custom end string in `sampling_params.end_strings` that is different from `<extra_id_1>`.
- SFT: added support for custom validation metrics based on model generations.
- Added the ability to do multi-epoch (cfg.max_epochs > 1) training for reward models, DPO, PPO, and SFT
<<<<<<< HEAD
- Added the SPIN (Self-Play Fine Tuning) algorithm which allows SPIN SFT training using SFT-format dataset files 
=======
- SFT/SteerLM: added LoRA tuning as an option besides full fine-tuning, only attention_qkv layer is supported
>>>>>>> 735c17b9

### Breaking changes
- We have changed the shuffle logic in the data sampler to support multi-epoch training, so training runs using identical parameters
  will not give the same results anymore because the shuffle logic has changed (specifically the seed value is modified slightly per epoch).
  If you run CI/regression type tests, then be warned that the test may break due to this shuffle change.

### Bug Fixes
- Fixed a potential issue when the base model's `model.data.data_prefix` config is a list and is about to be overridden with
a dictionary from the training configuration.
- `exp_manager.max_time_per_run` is now respected, the trainers will save and run validation before exiting if we've reached the time limit.
- Fixed crash in PPO when using a separate reward model server (i.e., with `combine_rm_and_critic_server=False`).
- Fixed crash when LR scheduler is not specified

## [0.1.0] - 2023-12-04
### Added
- First open source release<|MERGE_RESOLUTION|>--- conflicted
+++ resolved
@@ -11,11 +11,8 @@
 - PPO: it is now possible to use a custom end string in `sampling_params.end_strings` that is different from `<extra_id_1>`.
 - SFT: added support for custom validation metrics based on model generations.
 - Added the ability to do multi-epoch (cfg.max_epochs > 1) training for reward models, DPO, PPO, and SFT
-<<<<<<< HEAD
 - Added the SPIN (Self-Play Fine Tuning) algorithm which allows SPIN SFT training using SFT-format dataset files 
-=======
 - SFT/SteerLM: added LoRA tuning as an option besides full fine-tuning, only attention_qkv layer is supported
->>>>>>> 735c17b9
 
 ### Breaking changes
 - We have changed the shuffle logic in the data sampler to support multi-epoch training, so training runs using identical parameters
