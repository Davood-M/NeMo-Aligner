--- conflicted
+++ resolved
@@ -236,11 +236,8 @@
         if not self.return_rm_head_in_state_dict:
             sharded_state_dict = {k: v for k, v in sharded_state_dict.items() if "rm_head" not in k}
         else:
-<<<<<<< HEAD
-=======
             # reward models trained on older containers do not have this extra state(which keeps track of fp8 states)
             # we will ignore it for backwards compatability since we don't support FP8 in reward model training
->>>>>>> 2ac43652
             assert self.config.fp8 is None, "fp8 is not supported for the reward model"
             sharded_state_dict = {k: v for k, v in sharded_state_dict.items() if "rm_head._extra_state" not in k}
 
