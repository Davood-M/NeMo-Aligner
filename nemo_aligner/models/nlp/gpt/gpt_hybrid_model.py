# Copyright (c) 2024, NVIDIA CORPORATION.  All rights reserved.
#
# Licensed under the Apache License, Version 2.0 (the "License");
# you may not use this file except in compliance with the License.
# You may obtain a copy of the License at
#
#     http://www.apache.org/licenses/LICENSE-2.0
#
# Unless required by applicable law or agreed to in writing, software
# distributed under the License is distributed on an "AS IS" BASIS,
# WITHOUT WARRANTIES OR CONDITIONS OF ANY KIND, either express or implied.
# See the License for the specific language governing permissions and
# limitations under the License.

from typing import List, Literal, Optional, Union
from unittest.mock import patch

import torch
from megatron.core import parallel_state
from megatron.core.models.gpt import GPTModel
<<<<<<< HEAD
from megatron.core.tensor_parallel.layers import RowParallelLinear
=======
>>>>>>> 334f330e
from megatron.core.transformer.custom_layers.transformer_engine import TENorm
from megatron.core.transformer.spec_utils import ModuleSpec, build_module
from megatron.core.transformer.transformer_block import TransformerBlock, TransformerBlockSubmodules
from megatron.core.transformer.transformer_config import TransformerConfig
from megatron.core.utils import make_sharded_tensor_for_checkpoint, make_tp_sharded_tensor_for_checkpoint
from torch import Tensor

from nemo_aligner.models.nlp.gpt.gpt_reward_model import RewardModelHead

"""Megatron Core based Reward Model"""


def init_method_constant(constant):
    """Init method to zero"""

    def init_(tensor):
        return torch.nn.init.constant_(tensor, constant)

    return init_


class ValueHead(TransformerBlock):
    """Value head is a transformer block.
       Override the build_layers method so we can change the layer number offset to
       start from the last layer of the decoder.
       This is needed because the kv-cache dict in the inference parameters uses 
       layer number as key. The rename can make sure there is no key clash and we 
       can reuse the same inference parameters for both the decoder and the value head.
    """

    def __init__(
        self,
        config: TransformerConfig,
        spec: Union[TransformerBlockSubmodules, ModuleSpec],
        post_layer_norm: bool = True,
        pre_process: bool = True,
        post_process: bool = True,
        layer_number_offset: int = 0,
    ):
        self.layer_number_offset = layer_number_offset
        super().__init__(
            config=config,
            spec=spec,
            post_layer_norm=post_layer_norm,
            pre_process=pre_process,
            post_process=post_process,
        )

    def _build_layers(self):
        def build_layer(layer_spec, layer_number):
            return build_module(layer_spec, config=self.config, layer_number=layer_number,)

        # offset is implicit in TransformerLayer
        # add self.layer_number_offset to prevent key clash in inference parameters
        self.layers = torch.nn.ModuleList(
            [
                build_layer(layer_spec, i + 1 + self.layer_number_offset)
                for i, layer_spec in enumerate(self.submodules.layer_specs)
            ]
        )

        if self.post_process and self.post_layer_norm:
            # Final layer norm before output.
            self.final_layernorm = TENorm(
                config=self.config, hidden_size=self.config.hidden_size, eps=self.config.layernorm_epsilon,
            )

    def layer_sharded_state_dict(self, layer, prefix=""):
        """need to override this method to change the layer number offset which is based on the layer number.
        Otherwise the sharded_pp_offset will be wrong.
        The right behavior of shard_pp_offset should be (0, layer_number, num_layers), where layer number is the 
        layer number in the value head, and num_layers are the total number of layers in the value head.
        """
        offset = 0
        num_layers = layer.config.num_layers

        global_layer_offset = layer.layer_number - 1  # layer.layer_number starts at 1
        state_dict_prefix = f"{prefix}{global_layer_offset - offset}."  # module list index in TransformerBlock
        offset = layer.layer_number - self.layer_number_offset - 1
        sharded_pp_offset = [(0, offset, num_layers)]  # PP sharding offset for ShardedTensors

        attn_state_dict = layer.self_attention.sharded_state_dict(
            prefix=f"{state_dict_prefix}self_attention.",
            sharded_key_prefix=f"{prefix}self_attention.",
            sharded_offsets=sharded_pp_offset,
        )

        mlp_state_dict = layer.mlp.sharded_state_dict(
            prefix=f"{state_dict_prefix}mlp.", sharded_key_prefix=f"{prefix}mlp.", sharded_offsets=sharded_pp_offset,
        )

        sharded_state_dict = {**mlp_state_dict, **attn_state_dict}

        return sharded_state_dict

    def sharded_state_dict(self, prefix: str = ""):

        sharded_state_dict = {}

        layer_prefix = f"{prefix}layers."
        for layer in self.layers:
            sharded_state_dict.update(self.layer_sharded_state_dict(layer, layer_prefix))

        if self.post_process and self.post_layer_norm:
            state_dict = self.state_dict(keep_vars=True)

            tensor = state_dict["final_layernorm.weight"]
            layer_name = f"{prefix}final_layernorm.weight"
            sharded_state_dict[layer_name] = make_sharded_tensor_for_checkpoint(tensor, layer_name)

            # RMSNorm doesn't have bias.
            if "final_layernorm.bias" in state_dict.keys():
                tensor = state_dict["final_layernorm.bias"]
                layer_name = f"{prefix}final_layernorm.bias"
                sharded_state_dict[layer_name] = make_sharded_tensor_for_checkpoint(tensor, layer_name)

        return sharded_state_dict


class GPTHybridModel(GPTModel):
    """MCoreGPT-based multiple heads GPT + Critic model."""

    return_value_head_in_state_dict = True

    def __init__(
        self,
        config: TransformerConfig,
        head_config: TransformerConfig,
        transformer_layer_spec: ModuleSpec,
        vocab_size: int,
        max_sequence_length: int,
        pre_process: bool = True,
        post_process: bool = True,
        fp16_lm_cross_entropy: bool = False,
        parallel_output: bool = True,
        share_embeddings_and_output_weights: bool = False,
        position_embedding_type: Literal["learned_absolute", "rope"] = "learned_absolute",
        rotary_percent: float = 1.0,
        seq_len_interpolation_factor: Optional[float] = None,
        output_sequence: bool = False,
        use_avg_pool: bool = False,
        head_dtype: torch.dtype = None,
        num_attributes: int = 1,
        attribute_weights: Optional[List[Union[float, int]]] = None,
        merge_attributes: bool = False,
    ):
        super().__init__(
            config=config,
            transformer_layer_spec=transformer_layer_spec,
            vocab_size=vocab_size,
            max_sequence_length=max_sequence_length,
            pre_process=pre_process,
            post_process=post_process,
            fp16_lm_cross_entropy=fp16_lm_cross_entropy,
            parallel_output=parallel_output,
            share_embeddings_and_output_weights=share_embeddings_and_output_weights,
            position_embedding_type=position_embedding_type,
            rotary_percent=rotary_percent,
            seq_len_interpolation_factor=seq_len_interpolation_factor,
        )
        self.head_config = head_config

        # if last stage or no PP
        if post_process:
            self.value_head = ValueHead(
                config=head_config,
                spec=transformer_layer_spec,
                pre_process=True,
                post_process=True,
                layer_number_offset=len(self.decoder.submodules.layer_specs),
            )
            assert output_sequence is True, "output_sequence must be True for hybrid model"
            assert num_attributes == 1, "num_attributes must be 1 for hybrid model"

            self.rm_head = RewardModelHead(
                self.config.hidden_size,
                num_attributes,
                config=config,
                init_method=init_method_constant(0.0),
                output_sequence=output_sequence,
                use_avg_pool=use_avg_pool,
                dtype=self.dtype if head_dtype is None else head_dtype,
                merge_attributes=merge_attributes,
                attributes_weights=attribute_weights,
            )

    def forward(
        self,
        input_ids: Tensor,
        position_ids: Tensor,
        attention_mask: Tensor,
        decoder_input: Tensor = None,
        labels: Tensor = None,
        inference_params=None,
    ):
        # TODO(geshen): hack to get the hidden states
        # and for mcore to not call the output layer
        with patch.object(self, "post_process", False):
            hidden_states_raw = super().forward(
                input_ids=input_ids,
                position_ids=position_ids,
                attention_mask=attention_mask,
                decoder_input=decoder_input,
                labels=labels,
                inference_params=inference_params,
            )

        value = None
        if self.post_process:
            # logits and loss
            output_weight = None
            if self.share_embeddings_and_output_weights:
                output_weight = self.shared_embedding_or_output_weight()
            # added all the post process stuff here
            logits, _ = self.output_layer(hidden_states_raw, weight=output_weight)

            # Rotary positional embeddings (embedding is None for PP intermediate devices)
            rotary_pos_emb = None
            if self.position_embedding_type == "rope":
                rotary_seq_len = self.rotary_pos_emb.get_rotary_seq_len(
                    inference_params, self.value_head, hidden_states_raw.detach(), self.head_config
                )
                rotary_pos_emb = self.rotary_pos_emb(rotary_seq_len)

            hidden_states_raw = self.value_head(
<<<<<<< HEAD
                hidden_states_raw.detach(),
=======
                hidden_states_raw,
>>>>>>> 334f330e
                attention_mask=attention_mask,
                inference_params=inference_params,
                rotary_pos_emb=rotary_pos_emb,
            )
            value = self.rm_head(hidden_states_raw, None)
            if labels is None:
                output = logits.transpose(0, 1).contiguous()
                return output, value
            output = self.compute_language_model_loss(labels, logits)
        else:
            output = hidden_states_raw
        return output, value

    def sharded_state_dict(self, prefix=""):
        # need to turn post process off to not load the output layer
        # from the parent
        sharded_state_dict = super().sharded_state_dict(prefix=prefix)

        if self.post_process and self.return_value_head_in_state_dict:
            value_head_prefix = f"{prefix}value_head."
            value_head_state_dict = self.value_head.sharded_state_dict(prefix=value_head_prefix)
            sharded_state_dict.update(value_head_state_dict)

            rm_head_prefix = f"{prefix}rm_head."
            rm_head_state_dict = self.rm_head.state_dict(prefix=rm_head_prefix, keep_vars=True)

            # weights are sharded row wise
            weight_key = f"{rm_head_prefix}weight"

            sharded_state_dict[weight_key] = make_tp_sharded_tensor_for_checkpoint(
                tensor=rm_head_state_dict[weight_key],
                key=weight_key,
                replica_id=parallel_state.get_data_parallel_rank(),
                allow_shape_mismatch=False,
                tp_axis=1,
            )

            # biases are not sharded
            bias_key = f"{rm_head_prefix}bias"
            sharded_state_dict[bias_key] = make_sharded_tensor_for_checkpoint(rm_head_state_dict[bias_key], bias_key)

        return sharded_state_dict<|MERGE_RESOLUTION|>--- conflicted
+++ resolved
@@ -18,10 +18,6 @@
 import torch
 from megatron.core import parallel_state
 from megatron.core.models.gpt import GPTModel
-<<<<<<< HEAD
-from megatron.core.tensor_parallel.layers import RowParallelLinear
-=======
->>>>>>> 334f330e
 from megatron.core.transformer.custom_layers.transformer_engine import TENorm
 from megatron.core.transformer.spec_utils import ModuleSpec, build_module
 from megatron.core.transformer.transformer_block import TransformerBlock, TransformerBlockSubmodules
@@ -247,11 +243,7 @@
                 rotary_pos_emb = self.rotary_pos_emb(rotary_seq_len)
 
             hidden_states_raw = self.value_head(
-<<<<<<< HEAD
                 hidden_states_raw.detach(),
-=======
-                hidden_states_raw,
->>>>>>> 334f330e
                 attention_mask=attention_mask,
                 inference_params=inference_params,
                 rotary_pos_emb=rotary_pos_emb,
