--- conflicted
+++ resolved
@@ -388,33 +388,27 @@
 
         return rollout_batch
 
-<<<<<<< HEAD
     def get_logprobs(self, response_tokens):
         return self.get_inference_log_probs(response_tokens, forward_micro_batch_size=self.forward_micro_batch_size)
-=======
-    def get_init_policy_logprobs(self, rollout_batches):
+
+    def get_init_policy_logprobs(self, response_tokens):
         init_log_probs = []
         if self.use_peft and self.init_policy_state_dict is None:
             # when using adapters instead of full-tuning, the actor is init policy + adapters
             with adapter_control(self):
                 # With adapters disabled (meaning using the init policy), calculate init_log_probs
                 for rollout_batch in rollout_batches:
-                    init_log_prob = self.get_inference_log_probs(
-                        rollout_batch["response_tokens"].cuda(), forward_micro_batch_size=self.forward_micro_batch_size
+                    init_log_prob = self.get_logprobs(
+                        response_tokens, forward_micro_batch_size=self.forward_micro_batch_size
                     )
                     init_log_probs.append(init_log_prob)
         else:
             with cpu_weight_swap(self, self.init_policy_state_dict, megatron_amp_O2=self.megatron_amp_O2):
                 for rollout_batch in rollout_batches:
-                    init_log_prob = self.get_inference_log_probs(
-                        rollout_batch["response_tokens"].cuda(), forward_micro_batch_size=self.forward_micro_batch_size
+                    init_log_prob = self.get_logprobs(
+                        response_tokens, forward_micro_batch_size=self.forward_micro_batch_size
                     )
                     init_log_probs.append(init_log_prob)
->>>>>>> 472a56c0
-
-    def get_init_policy_logprobs(self, response_tokens):
-        with cpu_weight_swap(self, self.init_policy_state_dict, megatron_amp_O2=self.megatron_amp_O2):
-            return self.get_logprobs(response_tokens)
 
     def finish_inference(self):
         # training will onload the adam states, no need to onload it here
