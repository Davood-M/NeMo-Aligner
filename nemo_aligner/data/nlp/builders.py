--- conflicted
+++ resolved
@@ -48,11 +48,8 @@
     RewardModelDataset,
     RLHFDataset,
 )
-<<<<<<< HEAD
 from nemo_aligner.data.nlp.samplers import MegatronPretrainingRandomSampler
 from nemo_aligner.utils import parallel_state
-=======
->>>>>>> 717e2fbe
 from nemo_aligner.utils.utils import collate_with_batch_max_sequence_length
 
 
