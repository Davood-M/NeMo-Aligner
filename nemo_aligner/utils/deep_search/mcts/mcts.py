--- conflicted
+++ resolved
@@ -197,11 +197,7 @@
         value = 0.0
         if terminate:
             value = self.score_fn.score(text, data_id)
-<<<<<<< HEAD
-        print(text)
-=======
         # print(text)
->>>>>>> 334f330e
         # check
         return value, terminate
 
@@ -368,10 +364,6 @@
             action_probs /= np.sum(action_probs)
 
             # the spg.root.state is the neutral state set at the beginning of the search
-<<<<<<< HEAD
-            assert spg.state == spg.root.state
-=======
->>>>>>> 334f330e
             spg.memory.append((spg.state, action_probs, actions))
 
             temperature_action_probs = action_probs ** (1.0 / temperature)
@@ -387,10 +379,7 @@
 
             #  get the value and termination condition from the current taken `action`
             text = mcts.decode_text(spg.state)
-<<<<<<< HEAD
-=======
             print(text)
->>>>>>> 334f330e
             value, is_terminal = mcts.get_value_and_terminated(text, spg.data_id, i + 1)
 
             if is_terminal:
@@ -398,12 +387,8 @@
                 # need to update the value based on the game play at the end of the games
                 for tokens, hist_action_probs, actions in spg.memory:
                     hist_outcome = value
-<<<<<<< HEAD
-                    return_memory.append((tokens, hist_action_probs, actions, hist_outcome))
-=======
                     # returns the tokens, the improved policy, the outcome score, the actions for imporoved pollicy and the data id
                     return_memory.append((tokens, hist_action_probs, hist_outcome, actions, spg.data_id))
->>>>>>> 334f330e
                 del parallel_searches[i]
 
     return return_memory