# Copyright (c) 2023, NVIDIA CORPORATION.  All rights reserved.
#
# Licensed under the Apache License, Version 2.0 (the "License");
# you may not use this file except in compliance with the License.
# You may obtain a copy of the License at
#
#     http://www.apache.org/licenses/LICENSE-2.0
#
# Unless required by applicable law or agreed to in writing, software
# distributed under the License is distributed on an "AS IS" BASIS,
# WITHOUT WARRANTIES OR CONDITIONS OF ANY KIND, either express or implied.
# See the License for the specific language governing permissions and
# limitations under the License.

"""Utilities for generating text."""

from typing import Any, List

import torch
from megatron.core import parallel_state

from nemo.collections.nlp.modules.common.lm_utils import pad_batch
from nemo.collections.nlp.modules.common.text_generation_strategy import (
    GPTModelTextGenerationStrategy,
    TextGenerationStrategy,
)
from nemo_aligner.utils.distributed import broadcast_2d_tensor_within_pp


class TrackLengthGPTModelTextGenerationStrategy(GPTModelTextGenerationStrategy):
    """
    Text generation strategy that tracks the length of the generated text.

    TODO This is a temporary workaround until NeMo's `generate()` function returns this information.
    """

    def __init__(self, model: Any, context_lengths: torch.Tensor, max_length: int):
        super().__init__(model)
        self._context_lengths = context_lengths
        self._max_length = max_length
        self._end_idx = torch.full_like(context_lengths, fill_value=-1)

    def end_of_generation_condition(
        self, tokens: torch.Tensor, prev: torch.Tensor, eod_id: int, end_strings: List[str]
    ) -> torch.Tensor:
        is_end = super().end_of_generation_condition(tokens=tokens, prev=prev, eod_id=eod_id, end_strings=end_strings)
        assert len(is_end) == len(tokens)
        if len(tokens) != len(self._context_lengths):
            raise RuntimeError(
                "Batch size mismatch: the `context_lengths` tensor provided in the constructor has batch size "
                f"{len(self._context_lengths)}, while the generated tokens have batch size {len(tokens)}"
            )
        context_length = tokens.size(1) - 1  # the input tokens come from `tokens[:, : context_length + 1]`
        started = self._context_lengths <= context_length
        # The generation ends right now when three conditions hold:
        #   - it has started
        #   - the end generation is triggered now
        #   - it did *not* end before
        self._end_idx = torch.where(started & is_end & (self._end_idx < 0), context_length, self._end_idx)
        return is_end

    def get_lengths(self, return_is_end=False) -> torch.Tensor:
        """
        Return the total lengths of the generated sequences, in # of tokens.

        The total length of a generated sequence counts both:
            * the context tokens (i.e., the input prompt)
            * the token(s) that ended generation, if any (e.g. the `EOS` token or the token(s) corresponding to
              an element of `sampling_params.end_strings`)
        """
        lengths, is_end = None, None
        if parallel_state.is_pipeline_last_stage():  # only the last stage actually has access to lengths
            is_end = self._end_idx >= 0
            lengths = torch.where(is_end, self._end_idx + 1, self._context_lengths + self._max_length)

            lengths = lengths.to(torch.int64).view((-1, 1))
            is_end = is_end.view(-1, 1)

        lengths = broadcast_2d_tensor_within_pp(lengths, dtype=torch.int64).flatten()
<<<<<<< HEAD
        if return_is_end:
            is_end = broadcast_2d_tensor_within_pp(is_end, dtype=torch.bool).flatten()
            return lengths, is_end

=======
>>>>>>> dab8c61d
        return lengths


def tokenize_batch(sentences, tokenizer, max_len, add_BOS=False, add_EOS=False):
    """convert the sentences into lists of tokens, pad them to the same length, add bos tokens if it is needed
    """

    def tokenize(sentence):
        output = tokenizer.text_to_ids(sentence)

        if add_BOS:
            output = [tokenizer.bos_id] + output

        if add_EOS:
            output.append(tokenizer.eos_id)

        return output

    context_tokens = list(map(tokenize, sentences))
    max_sequence_length = max(len(x) for x in context_tokens)

    context_tokens, context_lengths = pad_batch(context_tokens, tokenizer.eos_id, max_len - max_sequence_length)
    context_tokens = [x[:max_len] for x in context_tokens]
    context_tokens_tensor = torch.cuda.LongTensor(context_tokens)
    context_length_tensor = torch.cuda.LongTensor(context_lengths)
    return context_tokens_tensor, context_length_tensor


def verify_is_valid_and_clamp_range_(
    response_tokens, response_lengths, strategy: TextGenerationStrategy, tokenizer, end_strings=None
):
    """Fucntion to verify if the tokens have properly ended, and clamps the tokens within the tokenizer range
    """
    prev = response_tokens[torch.arange(response_tokens.size(0)), response_lengths - 1]

    is_valid = strategy.end_of_generation_condition(response_tokens, prev, tokenizer.eos_id, end_strings)

    mask = (0 <= response_tokens) & (response_tokens < tokenizer.vocab_size)
    is_valid = is_valid & torch.all(mask, dim=-1)

    response_tokens.clamp_(0, tokenizer.vocab_size - 1)
    return is_valid<|MERGE_RESOLUTION|>--- conflicted
+++ resolved
@@ -59,7 +59,7 @@
         self._end_idx = torch.where(started & is_end & (self._end_idx < 0), context_length, self._end_idx)
         return is_end
 
-    def get_lengths(self, return_is_end=False) -> torch.Tensor:
+    def get_lengths(self) -> torch.Tensor:
         """
         Return the total lengths of the generated sequences, in # of tokens.
 
@@ -77,13 +77,6 @@
             is_end = is_end.view(-1, 1)
 
         lengths = broadcast_2d_tensor_within_pp(lengths, dtype=torch.int64).flatten()
-<<<<<<< HEAD
-        if return_is_end:
-            is_end = broadcast_2d_tensor_within_pp(is_end, dtype=torch.bool).flatten()
-            return lengths, is_end
-
-=======
->>>>>>> dab8c61d
         return lengths
 
 
@@ -115,7 +108,7 @@
 def verify_is_valid_and_clamp_range_(
     response_tokens, response_lengths, strategy: TextGenerationStrategy, tokenizer, end_strings=None
 ):
-    """Fucntion to verify if the tokens have properly ended, and clamps the tokens within the tokenizer range
+    """Function to verify if the tokens have properly ended, and clamps the tokens within the tokenizer range
     """
     prev = response_tokens[torch.arange(response_tokens.size(0)), response_lengths - 1]
 
