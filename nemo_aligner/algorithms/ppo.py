--- conflicted
+++ resolved
@@ -30,15 +30,11 @@
 from tqdm import tqdm
 
 from nemo.collections.nlp.modules.common.megatron.utils import get_iterator_k_split
-<<<<<<< HEAD
 from nemo.collections.nlp.modules.common.text_generation_utils import get_model_parallel_src_rank
 from nemo.utils import logging
 from nemo_aligner.data.nlp.builders import collate_with_pad_to_max_batch
+from nemo_aligner.data.nlp.samplers import MegatronPretrainingRandomSampler
 from nemo_aligner.utils import parallel_state
-=======
-from nemo.utils import logging
-from nemo_aligner.data.nlp.samplers import MegatronPretrainingRandomSampler
->>>>>>> 9db62d6d
 from nemo_aligner.utils.distributed import (
     SyncTimer,
     all_reduce_dict,
@@ -237,13 +233,11 @@
         self.logger = logger
         self.ckpt_callback = ckpt_callback
 
-<<<<<<< HEAD
+        # this timer checks if we should stop training
+        self.run_timer = run_timer
+
         # TODO: need to knob it so we can actually disable it on nemo export side
         self.trtllm_reshard = cfg.trt_llm.enable and cfg.trt_llm.reshard
-=======
-        # this timer checks if we should stop training
-        self.run_timer = run_timer
->>>>>>> 9db62d6d
 
         self.consumed_samples = 0
         # the step here is PPO step
@@ -251,11 +245,9 @@
         # keep track of how many times we optimized the actor
         self.ppo_optimization_step = 0
 
-<<<<<<< HEAD
-=======
         # compute `max_steps`
-        self.num_steps_per_epoch = compute_num_steps_per_epoch(self.train_dataloader.batch_sampler)
->>>>>>> 9db62d6d
+        train_dataloader = self.train_dataloader_builder(consumed_samples=0)
+        self.num_steps_per_epoch = compute_num_steps_per_epoch(train_dataloader.batch_sampler)
         self.set_max_steps()
 
         self.compute_init_policy_kl = self.cfg.initial_policy_kl_penalty > 0
@@ -270,15 +262,7 @@
             reduction="mean", sync_cuda=True, buffer_size=1, reduce_op=torch.distributed.ReduceOp.MAX
         )
 
-<<<<<<< HEAD
-        assert (
-            self.cfg.save_interval % self.cfg.val_check_interval == 0
-        ), f"{self.cfg.save_interval=} must be divisible by {self.cfg.val_check_interval=}"
-
-    def generate_ppo_data(self, rollout_batch):
-=======
     def generate_ppo_data(self, rollout_batches):
->>>>>>> 9db62d6d
         """generate ppo specific data for training
         """
         ppo_rollout_data = {}
@@ -599,11 +583,8 @@
                 timing_metrics["rollout_time"] = self.timer.get("rollout_time")
 
                 # send critic train
-<<<<<<< HEAD
+                clear_memory()
                 start_time = time.time()
-=======
-                clear_memory()
->>>>>>> 9db62d6d
                 self.rm_critic.train(ppo_rollout_data)
                 end_time = time.time()
                 print("### CRITIC TRAIN TIME", end_time - start_time)
@@ -730,22 +711,6 @@
         self.model.finish_training()
 
     def set_max_steps(self):
-<<<<<<< HEAD
-        max_steps = self.cfg.get("max_steps", -1)
-
-        train_dataloader_len = len(self.train_dataloader_builder(consumed_samples=self.consumed_samples))
-
-        if max_steps == -1:
-            # the dataloader already knows how much longer
-            # because consumed samples is resumed
-            max_steps = train_dataloader_len
-        else:
-            # user specified the max step, figure out how much longer
-            # we need to run for
-            max_steps = max_steps - self.step
-
-        self.max_steps = min(max_steps, train_dataloader_len) + self.step
-=======
         self.max_steps = self.num_steps_per_epoch * self.cfg.max_epochs
 
         if (max_steps := self.cfg.get("max_steps", -1)) >= 0:
@@ -753,5 +718,4 @@
 
     @property
     def epoch(self):
-        return self.step // self.num_steps_per_epoch
->>>>>>> 9db62d6d
+        return self.step // self.num_steps_per_epoch